# backend_ib.py
# Run: python backend_ib.py  → http://127.0.0.1:8001
#
# Endpoints:
#   GET  /snapshot
#   GET  /position_size?stop_on_spy=...&max_loss_usd=...
#   GET  /positions
#   POST /buy   {stop_on_spy,max_loss_usd}  (auto-size)
#               or {qty,stop_on_spy,max_loss_usd} (manual)
#   POST /sell  {qty} or {mode:"half"|"all"}
#   POST /auto_protect {enabled, protect_ratio?}
#   POST /set_right {"right":"C"|"P"}  → reselect option (requires flat)

from ib_insync import IB, Stock, Option, MarketOrder
from datetime import datetime, timezone
import math
import threading
import queue
import calendar
from typing import Any, Callable
from flask import Flask, jsonify, request

# ---------------- Config ----------------
TWS_HOSTNAME: str      = '127.0.0.1'
TWS_PORT: int          = 7490           # your working port
TWS_CLIENT_ID: int     = 101

UNDERLYING_SYMBOL: str = 'SPY'
OPTION_RIGHT: str      = 'C'            # default; UI can change via /set_right
OPTION_EXCHANGE: str   = 'SMART'
REFRESH_SECONDS: float = 0.25
ACCOUNT_REFRESH_SECONDS: float = 1.0   # cadence for account summary refresh

BACKEND_HOST = '127.0.0.1'
BACKEND_PORT = 8001

# --- Strict OTM enforcement (auto-roll when flat) ----------------------------
ENFORCE_STRICT_OTM = True
MIN_SWITCH_INTERVAL = 0.5  # seconds (debounce)

# ------------- Helpers ------------------
def pick_nearest_by_key(items, key_func):
    return min(items, key=key_func)

def pick_nearest_expiration(expiration_strings):
    today_date = datetime.now(timezone.utc).date()
    future_expirations = [
        exp for exp in expiration_strings
        if datetime.strptime(exp, '%Y%m%d').date() >= today_date
    ]
    pool = future_expirations if future_expirations else list(expiration_strings)
    return pick_nearest_by_key(pool, key_func=lambda e: datetime.strptime(e, '%Y%m%d').date())

def pick_nearest_otm_strike(strike_values, underlying_price, option_right):
    if not strike_values:
        raise RuntimeError("No strikes available to select from.")
    unique_sorted_strikes = sorted({float(s) for s in strike_values})
    r = option_right.upper()
    if r == 'C':
        otm = [s for s in unique_sorted_strikes if s > underlying_price]
        if otm: return otm[0]
    elif r == 'P':
        otm = [s for s in unique_sorted_strikes if s < underlying_price]
        if otm: return otm[-1]
    return pick_nearest_by_key(unique_sorted_strikes, key_func=lambda k: abs(k - underlying_price))

# Fast strict-OTM pick from a cached sorted list (no abs fallback)
def pick_nearest_otm_cached(sorted_strikes, und_px, right):
    if right == 'C':
        for s in sorted_strikes:
            if s > und_px:
                return s
        return sorted_strikes[-1]
    else:
        for s in reversed(sorted_strikes):
            if s < und_px:
                return s
        return sorted_strikes[0]

def format_number_safe(value, decimals=4):
    if value is None or (isinstance(value, float) and not math.isfinite(value)):
        return "n/a"
    try:
        return f"{float(value):.{decimals}f}"
    except Exception:
        return str(value)

def _to_float(x):
    try:
        return float(x)
    except Exception:
        return None

def readable_name(symbol: str, exp: str, strike: float, right: str) -> str:
    """Return e.g. 'SPY Sep19 662.5C' for display."""
    mon = calendar.month_abbr[int(exp[4:6])]
    day = exp[6:8]
    s = float(strike)
    strike_str = f"{s:.2f}".rstrip('0').rstrip('.') if not s.is_integer() else str(int(s))
    return f"{symbol} {mon}{day} {strike_str}{right}"

# ----------- Shared snapshot ------------
_snapshot = {
    "time": "--:--:--",
    "status": "starting",
    "underlying": UNDERLYING_SYMBOL,
    "right": OPTION_RIGHT,      # current right
    "spy_price": "n/a",
    "contract": "n/a",          # human-readable name
    "bid": "n/a",
    "ask": "n/a",
    "delta": "n/a",
    "iv": "n/a",
    "portfolio": {
        "net_liquidity": None,
        "daily_pnl": None,
        "daily_pnl_pct": None,
        "buying_power": None,
    },
}
_snapshot_lock = threading.Lock()

# -------- Position management -----------
position_lock = threading.Lock()

class OrderExecutionError(RuntimeError):
    """Raised when the brokerage rejects or cancels an order before filling."""

class Position:
    def __init__(self, local_symbol, con_id):
        self.local_symbol = local_symbol
        self.con_id = con_id
        self.qty = 0
        self.avg_price = 0.0
        self.stop_on_spy = 0.0
        self.max_loss_usd = 0.0
        self.active = False

        # fixed-on-entry risk anchors
        self.entry_delta_abs = None
        self.fixed_stop_price = None
        self.fixed_protect_price = None

        self.last_stop_price = None
        self.auto_protect_enabled = False
        self.protect_ratio = 1.0
        self.protect_triggered = False
        self.last_protect_price = None
        self.entry_qty = 0

class PositionManager:
    def __init__(self, ib: IB):
        self.ib = ib
        self.pos: Position | None = None
        self.contract = None
        self._liquidating = False

    def has_open(self) -> bool:
        with position_lock:
            return bool(self.pos and self.pos.active and self.pos.qty > 0)

    def positions_json(self) -> dict:
        with position_lock, _snapshot_lock:
            if not self.pos or not self.pos.active:
                return {"status": "flat"}

            bid   = _to_float(_snapshot.get('bid'))
            ask   = _to_float(_snapshot.get('ask'))

            mid = None
            if bid and ask and bid > 0 and ask > 0:
                mid = round((bid + ask) / 2, 4)

            pnl = None
            if bid is not None:
                pnl = round((bid - self.pos.avg_price) * self.pos.qty * 100, 2)  # options multiplier 100

            # keep UI mirrors updated from fixed anchors
            self.pos.last_stop_price = self.pos.fixed_stop_price
            self.pos.last_protect_price = self.pos.fixed_protect_price

            loss_per_contract = None
            if self.pos.entry_delta_abs is not None and self.pos.stop_on_spy > 0:
                loss_per_contract = round(self.pos.entry_delta_abs * self.pos.stop_on_spy * 100, 2)

            return {
                "status": "open",
                "contract": self.pos.local_symbol,
                "contract_readable": readable_name(
                    self.contract.symbol,
                    self.contract.lastTradeDateOrContractMonth,
                    float(self.contract.strike),
                    self.contract.right
                ) if self.contract else None,
                "qty": int(self.pos.qty),
                "avg_price": round(self.pos.avg_price, 4),
                "calc_stop_price": self.pos.fixed_stop_price,
                "bid": bid,
                "ask": ask,
                "mid": mid,
                "pnl": pnl,
                "strike": float(self.contract.strike) if self.contract else None,
                "right": self.contract.right if self.contract else None,

                # inputs & derived risk numbers
                "stop_on_spy": round(self.pos.stop_on_spy, 4),
                "max_loss_usd": round(self.pos.max_loss_usd, 2),
                "loss_per_contract": loss_per_contract,
                "auto_protect": bool(self.pos.auto_protect_enabled),
                "protect_ratio": round(self.pos.protect_ratio, 4) if self.pos.auto_protect_enabled else None,
                "protect_triggered": bool(self.pos.protect_triggered),
                "calc_protect_price": self.pos.fixed_protect_price,
            }

    def _await_fill(self, trade) -> tuple[int, float]:
        error_states = {'Rejected', 'Cancelled', 'ApiCancelled', 'Error', 'Inactive'}
        last_log_idx = 0

        while not trade.isDone():
            status = (trade.orderStatus.status or '').strip()
            if status in error_states:
                raise OrderExecutionError(self._format_trade_failure(trade, status))

            log_entries = getattr(trade, 'log', [])
            if len(log_entries) > last_log_idx:
                new_entries = log_entries[last_log_idx:]
                last_log_idx = len(log_entries)
                for entry in new_entries:
                    entry_status = (getattr(entry, 'status', '') or '').strip()
                    if entry_status in error_states or entry_status == 'Error':
                        raise OrderExecutionError(self._format_trade_failure(trade, entry_status or status))

            self.ib.sleep(0.1)

        shares = 0
        notional = 0.0
        for f in trade.fills:
            px = getattr(f.execution, 'price', None)
            qty = getattr(f.execution, 'shares', None)
            if px is not None and qty is not None:
                shares += int(qty)
                notional += float(px) * int(qty)
        avg = (notional / shares) if shares > 0 else 0.0

        final_status = (trade.orderStatus.status or '').strip()
        if shares <= 0 and final_status in error_states:
            raise OrderExecutionError(self._format_trade_failure(trade, final_status))

        return shares, avg

    def _format_trade_failure(self, trade, status_hint: str | None = None) -> str:
        error_statuses = {'Error', 'Rejected', 'Cancelled', 'ApiCancelled', 'Inactive'}
        messages: list[str] = []
        for entry in getattr(trade, 'log', []) or []:
            entry_status = (getattr(entry, 'status', '') or '').strip()
            entry_message = (getattr(entry, 'message', '') or '').strip()
            if entry_status in error_statuses and entry_message:
                if entry_message not in messages:
                    messages.append(entry_message)

        if not messages and getattr(trade, 'log', None):
            last_message = (getattr(trade.log[-1], 'message', '') or '').strip()
            if last_message:
                messages.append(last_message)

        detail = '; '.join(messages)
        status_text = str(status_hint or trade.orderStatus.status or 'failed').strip()
        status_text = status_text if status_text else 'failed'
        status_text_lower = status_text.lower()

        if detail:
            return f"Order {status_text_lower}: {detail}"
        return f"Order {status_text_lower}."

    def open_position(
        self,
        qty: int,
        stop_on_spy: float,
        max_loss_usd: float,
        auto_protect: bool = False,
        protect_ratio: float | None = None,
        entry_delta_abs: float | None = None,
    ) -> dict:
        if qty <= 0:
            return {"error": "qty must be > 0"}
        if not self.contract:
            return {"error": "No option contract selected"}

        trade = self.ib.placeOrder(self.contract, MarketOrder('BUY', int(qty)))
        filled, avg = self._await_fill(trade)

        with position_lock:
            if not self.pos:
                self.pos = Position(self.contract.localSymbol, self.contract.conId)
            self.pos.local_symbol = self.contract.localSymbol
            self.pos.con_id = self.contract.conId
            prev_auto_protect = bool(self.pos.auto_protect_enabled)

            new_qty = self.pos.qty + filled
            if new_qty > 0:
                self.pos.avg_price = ((self.pos.avg_price * self.pos.qty) + (avg * filled)) / new_qty
            self.pos.qty = new_qty
            self.pos.stop_on_spy = float(stop_on_spy)
            self.pos.max_loss_usd = float(max_loss_usd)

            was_inactive = not self.pos.active
            self.pos.active = self.pos.qty > 0

            # auto-protect toggles
            enable_protect = bool(auto_protect)
            ratio_value = 0.0
            if enable_protect:
                try:
                    ratio_value = float(protect_ratio if protect_ratio is not None else 0.0)
                except Exception:
                    ratio_value = 0.0
                if ratio_value <= 0:
                    enable_protect = False
                    ratio_value = 0.0
                else:
                    ratio_value = max(1.0, ratio_value)
            self.pos.auto_protect_enabled = enable_protect
            self.pos.protect_ratio = ratio_value if enable_protect else 0.0

<<<<<<< HEAD
            if self.pos.auto_protect_enabled:
                if was_inactive or not prev_auto_protect:
                    self.pos.entry_qty = int(self.pos.qty)
                else:
                    self.pos.entry_qty = max(int(self.pos.entry_qty or 0), int(self.pos.qty))

            # --- set fixed anchors ONLY on first activation (opening trade) ---
=======
            # set fixed anchors ONLY on first activation
>>>>>>> 0533be57
            if was_inactive and self.pos.active:
                if entry_delta_abs is None or not math.isfinite(entry_delta_abs):
                    with _snapshot_lock:
                        entry_delta_abs = abs(_to_float(_snapshot.get('delta')) or 0.0)
                self.pos.entry_delta_abs = float(max(0.0, entry_delta_abs))

                # fixed stop once
                if self.pos.entry_delta_abs > 0 and self.pos.stop_on_spy > 0:
                    self.pos.fixed_stop_price = round(
                        self.pos.avg_price - (self.pos.entry_delta_abs * self.pos.stop_on_spy), 4
                    )
                else:
                    self.pos.fixed_stop_price = None

                # fixed protect once
                if self.pos.auto_protect_enabled and self.pos.protect_ratio > 0 and self.pos.entry_delta_abs > 0:
                    self.pos.fixed_protect_price = round(
                        self.pos.avg_price + (self.pos.entry_delta_abs * self.pos.stop_on_spy * self.pos.protect_ratio), 4
                    )
                else:
                    self.pos.fixed_protect_price = None

            # refresh UI mirrors
            self.pos.last_stop_price = self.pos.fixed_stop_price
            self.pos.last_protect_price = self.pos.fixed_protect_price
            self.pos.protect_triggered = False

        return {"filled": filled, "avg_price": round(avg, 4), "total_qty": int(self.pos.qty)}

    def sell(self, qty: int) -> dict:
        if qty <= 0:
            return {"error": "qty must be > 0"}
        if not self.contract:
            return {"error": "No option contract selected"}

        with position_lock:
            if not self.pos or not self.pos.active or self.pos.qty <= 0:
                return {"error": "No open position"}
            sell_qty = min(int(qty), int(self.pos.qty))

        trade = self.ib.placeOrder(self.contract, MarketOrder('SELL', sell_qty))
        filled, avg = self._await_fill(trade)

        with position_lock:
            self.pos.qty -= filled
            if self.pos.qty <= 0:
                self.pos.qty = 0
                self.pos.active = False
                self.pos.auto_protect_enabled = False
                self.pos.protect_triggered = False
                self.pos.protect_ratio = 0.0
                self.pos.last_protect_price = None
                # clear anchors
                self.pos.entry_delta_abs = None
                self.pos.fixed_stop_price = None
                self.pos.fixed_protect_price = None
                self.pos.entry_qty = 0
            else:
                if (
                    self.pos.auto_protect_enabled
                    and not self.pos.protect_triggered
                    and self.pos.entry_qty
                    and int(self.pos.qty) < int(self.pos.entry_qty)
                ):
                    self.pos.auto_protect_enabled = False
                    self.pos.protect_ratio = 0.0
                    self.pos.protect_triggered = False
                    self.pos.fixed_protect_price = None
                    self.pos.last_protect_price = None
                    self.pos.entry_qty = int(self.pos.qty)

        return {"sold": filled, "avg_price": round(avg, 4), "remaining": int(self.pos.qty)}

    def update_auto_protect(self, enabled: bool, protect_ratio: float | None) -> dict:
        with position_lock:
            if not self.pos or not self.pos.active or self.pos.qty <= 0:
                return {"error": "No open position"}

            if not enabled:
                self.pos.auto_protect_enabled = False
                self.pos.protect_ratio = 0.0
                self.pos.protect_triggered = False
                self.pos.fixed_protect_price = None
                self.pos.last_protect_price = None
                self.pos.entry_qty = int(self.pos.qty)
                return {
                    "auto_protect": False,
                    "protect_ratio": None,
                    "protect_price": None,
                }

            if protect_ratio is None:
                return {"error": "protect_ratio required when enabling"}
            try:
                ratio_value = float(protect_ratio)
            except Exception:
                return {"error": "Invalid protect_ratio"}
            if ratio_value < 1:
                return {"error": "protect_ratio must be ≥ 1"}

            if self.pos.entry_delta_abs is None or self.pos.entry_delta_abs <= 0:
                return {"error": "Cannot enable auto protect without entry delta"}
            if self.pos.stop_on_spy <= 0:
                return {"error": "Cannot enable auto protect without stop distance"}

            self.pos.auto_protect_enabled = True
            self.pos.protect_ratio = ratio_value
            self.pos.protect_triggered = False
            self.pos.fixed_protect_price = round(
                self.pos.avg_price + (self.pos.entry_delta_abs * self.pos.stop_on_spy * ratio_value),
                4,
            )
            self.pos.last_protect_price = self.pos.fixed_protect_price
            self.pos.entry_qty = int(self.pos.qty)
            return {
                "auto_protect": True,
                "protect_ratio": round(ratio_value, 4),
                "protect_price": self.pos.fixed_protect_price,
            }

    def monitor_auto_stop(self):
        """Server-side stop: if bid <= fixed_stop, liquidate; protect: first touch sell half."""
        action = None
        sell_qty = 0
        mark_protected = False
        with position_lock, _snapshot_lock:
            if not self.pos or not self.pos.active or self._liquidating:
                return

            bid = _to_float(_snapshot.get('bid'))
            if bid is None or not math.isfinite(bid):
                return

            stop_price = self.pos.fixed_stop_price
            protect_price = (
                self.pos.fixed_protect_price if self.pos.auto_protect_enabled else None
            )

            self.pos.last_stop_price = stop_price
            self.pos.last_protect_price = protect_price

            remaining = int(self.pos.qty)
            if remaining <= 0:
                self.pos.active = False
                return

            if stop_price is not None and bid <= stop_price:
                action = 'stop'
                sell_qty = remaining
            elif (
                protect_price is not None
                and not self.pos.protect_triggered
                and bid >= protect_price
            ):
                action = 'protect'
                sell_qty = max(1, math.ceil(remaining / 2))
                mark_protected = True

            if not action:
                return

            self._liquidating = True
        try:
            trade = self.ib.placeOrder(self.contract, MarketOrder('SELL', sell_qty))
            filled, _ = self._await_fill(trade)
            with position_lock:
                self.pos.qty -= filled
                if self.pos.qty <= 0:
                    self.pos.qty = 0
                    self.pos.active = False
                    self.pos.auto_protect_enabled = False
                    self.pos.protect_triggered = False
                    self.pos.protect_ratio = 0.0
                    self.pos.last_protect_price = None
                    # clear anchors
                    self.pos.entry_delta_abs = None
                    self.pos.fixed_stop_price = None
                    self.pos.fixed_protect_price = None
                    self.pos.entry_qty = 0
                elif mark_protected and filled > 0:
                    self.pos.protect_triggered = True
        except OrderExecutionError as oe:
            print(f"\nAuto-stop order failed: {oe}", flush=True)
            if mark_protected:
                with position_lock:
                    self.pos.protect_triggered = False
        finally:
            self._liquidating = False

# --------------- Engine state ------------
_engine = {
    "ib": None,
    "stk": None,
    "t_und": None,
    "t_opt": None,
    "right": OPTION_RIGHT,
    "local_symbol": None,   # machine label
    "display_name": None,   # human-readable label
}

# Cached strikes / current selection / debounce
_cached_strikes = []
_current_strike = None
_current_exp = None
_last_switch_ts = 0.0

# --------------- Job queue ---------------
ib_jobs: "queue.Queue[tuple[Callable, tuple, dict, queue.Queue]]" = queue.Queue()

def submit_ib_job(fn: Callable, *args, **kwargs) -> Any:
    """Enqueue a function to run on the IB thread; wait for result (or exception)."""
    reply_q: "queue.Queue[Any]" = queue.Queue(maxsize=1)
    ib_jobs.put((fn, args, kwargs, reply_q))
    ok, payload = reply_q.get()
    if ok:
        return payload
    else:
        raise payload

# --------------- Flask app ---------------
app = Flask(__name__)
pos_manager: PositionManager | None = None  # set in start_backend()

@app.get('/snapshot')
def get_snapshot():
    with _snapshot_lock:
        return jsonify(dict(_snapshot))

@app.get('/position_size')
def position_size():
    """Suggested contracts from stop_on_spy & max_loss_usd using live delta."""
    try:
        stop_on_spy = float(request.args.get('stop_on_spy', 0))
        max_loss_usd = float(request.args.get('max_loss_usd', 0))
    except Exception:
        return jsonify({"error": "Invalid input"}), 400

    with _snapshot_lock:
        delta = _to_float(_snapshot.get('delta'))

    if delta is None or stop_on_spy <= 0 or max_loss_usd <= 0:
        return jsonify({"error": "Need live delta and positive inputs"}), 400

    delta_abs = abs(delta)
    loss_per_contract = delta_abs * stop_on_spy * 100
    suggested = int(max_loss_usd // loss_per_contract)

    return jsonify({
        "delta": round(delta, 4),
        "stop_on_spy": stop_on_spy,
        "max_loss_usd": max_loss_usd,
        "loss_per_contract": round(loss_per_contract, 2),
        "suggested_contracts": suggested if suggested > 0 else 0
    })

@app.get('/positions')
def positions():
    return jsonify(pos_manager.positions_json() if pos_manager else {"status": "flat"})

@app.post('/buy')
def buy():
    """
    Body JSON:
      Auto size: { "stop_on_spy": 0.25, "max_loss_usd": 500 }
      Manual   : { "qty": 3, "stop_on_spy": 0.25 }
    """
    if not pos_manager:
        return jsonify({"error": "Engine not ready"}), 503

    data = request.get_json(force=True) or {}
    try:
        stop_on_spy = float(data.get('stop_on_spy', 0))
    except Exception:
        return jsonify({"error": "Invalid stop_on_spy"}), 400
    if stop_on_spy <= 0:
        return jsonify({"error": "stop_on_spy must be > 0"}), 400

    qty_override = data.get('qty', data.get('override_qty'))
    max_loss_usd = data.get('max_loss_usd')
    auto_protect_flag = bool(data.get('auto_protect'))
    protect_ratio_raw = data.get('protect_ratio')
    protect_ratio_value = None
    if auto_protect_flag:
        try:
            protect_ratio_value = float(protect_ratio_raw if protect_ratio_raw is not None else 0)
        except Exception:
            return jsonify({"error": "Invalid protect_ratio"}), 400
        if protect_ratio_value < 1:
            return jsonify({"error": "protect_ratio must be ≥ 1"}), 400

    with _snapshot_lock:
        delta = _to_float(_snapshot.get('delta'))
    if delta is None or not math.isfinite(delta):
        return jsonify({"error": "No live delta yet"}), 503

    delta_abs = abs(delta)

    if qty_override is None:
        try:
            max_loss_usd = float(max_loss_usd or 0)
        except Exception:
            return jsonify({"error": "Invalid max_loss_usd"}), 400
        if max_loss_usd <= 0:
            return jsonify({"error": "max_loss_usd must be > 0 for auto size"}), 400

        loss_per_contract = delta_abs * stop_on_spy * 100.0
        if loss_per_contract <= 0:
            return jsonify({"error": "Sizing failed: zero loss_per_contract"}), 400

        qty = int(max_loss_usd // loss_per_contract)
        if qty <= 0:
            return jsonify({"error": "Computed qty <= 0 (increase max_loss or stop)"}), 400
        projected_max_loss_usd = max_loss_usd
    else:
        try:
            qty = int(qty_override)
        except Exception:
            return jsonify({"error": "qty must be integer"}), 400
        if qty <= 0:
            return jsonify({"error": "qty must be > 0"}), 400

        loss_per_contract = delta_abs * stop_on_spy * 100.0
        if loss_per_contract <= 0:
            return jsonify({"error": "Sizing failed: zero loss_per_contract"}), 400

        projected_max_loss_usd = round(qty * loss_per_contract, 2)

    try:
        result = submit_ib_job(
            pos_manager.open_position,
            qty,
            stop_on_spy,
            projected_max_loss_usd,
            auto_protect_flag,
            protect_ratio_value,
            delta_abs,
        )
    except OrderExecutionError as e:
        return jsonify({"error": str(e)}), 400
    except Exception as e:
        return jsonify({"error": str(e)}), 500
    if "error" in result:
        return jsonify(result), 400

    result.update({
        "delta": round(delta, 4),
        "loss_per_contract": round(loss_per_contract, 2),
        "projected_max_loss_usd": projected_max_loss_usd,
    })
    return jsonify(result)

@app.post('/sell')
def sell():
    """
    Body JSON:
      { "qty": 3 }       → sell 3
      { "mode": "half" } → sell floor(current_qty/2)
      { "mode": "all" }  → sell all
    """
    if not pos_manager:
        return jsonify({"error": "Engine not ready"}), 503

    data = request.get_json(force=True) or {}
    mode = data.get('mode')
    qty  = data.get('qty')

    with position_lock:
        if not pos_manager.pos or not pos_manager.pos.active:
            return jsonify({"error": "No open position"}), 400
        current_qty = int(pos_manager.pos.qty)

    sell_qty = None
    if qty is not None:
        try:
            sell_qty = max(0, int(qty))
        except Exception:
            return jsonify({"error": "qty must be integer"}), 400
    elif mode == 'half':
        sell_qty = max(1, current_qty // 2)
    elif mode == 'all':
        sell_qty = current_qty

    if not sell_qty or sell_qty <= 0:
        return jsonify({"error": "No qty to sell"}), 400

    try:
        result = submit_ib_job(pos_manager.sell, sell_qty)
    except OrderExecutionError as e:
        return jsonify({"error": str(e)}), 400
    except Exception as e:
        return jsonify({"error": str(e)}), 500
    if "error" in result:
        return jsonify(result), 400
    return jsonify(result)


@app.post('/auto_protect')
def auto_protect_toggle():
    if not pos_manager:
        return jsonify({"error": "Engine not ready"}), 503

    data = request.get_json(force=True) or {}
    if 'enabled' not in data:
        return jsonify({"error": "enabled is required"}), 400

    enabled = bool(data.get('enabled'))
    ratio_value = None
    if enabled:
        if 'protect_ratio' not in data:
            return jsonify({"error": "protect_ratio required when enabling"}), 400
        try:
            ratio_value = float(data.get('protect_ratio'))
        except Exception:
            return jsonify({"error": "Invalid protect_ratio"}), 400
        if ratio_value < 1:
            return jsonify({"error": "protect_ratio must be ≥ 1"}), 400

    try:
        result = submit_ib_job(pos_manager.update_auto_protect, enabled, ratio_value)
    except Exception as e:
        return jsonify({"error": str(e)}), 500

    if isinstance(result, dict) and "error" in result:
        return jsonify(result), 400

    return jsonify(result)

@app.post('/set_right')
def set_right():
    """
    Body JSON: { "right": "C" | "P" }
    Re-selects the option (nearest expiry + nearest OTM) for the chosen right.
    Requires no open position.
    """
    if not pos_manager:
        return jsonify({"error": "Engine not ready"}), 503

    data = request.get_json(force=True) or {}
    right = str(data.get('right', '')).upper()
    if right not in ('C', 'P'):
        return jsonify({"error": "right must be 'C' or 'P'"}), 400

    if pos_manager.has_open():
        return jsonify({"error": "Close position before switching Call/Put"}), 400

    try:
        res = submit_ib_job(_ib_set_right, right)
    except Exception as e:
        return jsonify({"error": str(e)}), 500
    return jsonify(res)

@app.get('/projected_loss')
def projected_loss():
    """
    Manual sizing projection (no position required).
    Query params:
      qty (int)
      stop_on_spy (float)
    Returns:
      loss_per_contract ($) and projected_max_loss_usd ($) using live delta.
    """
    try:
        qty = int(request.args.get('qty', 0))
        stop_on_spy = float(request.args.get('stop_on_spy', 0))
    except Exception:
        return jsonify({"error": "Invalid inputs"}), 400

    if qty <= 0 or stop_on_spy <= 0:
        return jsonify({"error": "qty and stop_on_spy must be > 0"}), 400

    with _snapshot_lock:
        delta = _to_float(_snapshot.get('delta'))

    if delta is None or not math.isfinite(delta):
        return jsonify({"error": "No live delta yet"}), 503

    delta_abs = abs(delta)
    loss_per_contract = delta_abs * stop_on_spy * 100.0
    projected = round(qty * loss_per_contract, 2)

    return jsonify({
        "qty": qty,
        "stop_on_spy": stop_on_spy,
        "delta": round(delta, 4),
        "loss_per_contract": round(loss_per_contract, 2),
        "projected_max_loss_usd": projected,
    })


# ------------- IB-thread helpers ----------
def _ib_set_right(right: str) -> dict:
    """Run on IB thread: cancel old option stream, select new right, stream it, update state."""
    global _cached_strikes, _current_strike, _current_exp, _last_switch_ts

    ib: IB = _engine["ib"]
    stk: Stock = _engine["stk"]
    t_und = _engine["t_und"]
    t_opt_old = _engine["t_opt"]

    und_px = t_und.marketPrice()
    if not (math.isfinite(und_px) and und_px > 0):
        raise RuntimeError("No live underlying price available to reselect option.")

    params = ib.reqSecDefOptParams(stk.symbol, '', stk.secType, stk.conId)
    rows = [p for p in params if p.exchange in ('SMART', OPTION_EXCHANGE)
            and p.tradingClass in (UNDERLYING_SYMBOL, stk.symbol)]
    if not rows:
        raise RuntimeError("No option parameters available for right switch.")

    row = rows[0]
    exp = pick_nearest_expiration(row.expirations)
    strike = pick_nearest_otm_strike(row.strikes, und_px, right)

    opt = Option(UNDERLYING_SYMBOL, exp, float(strike), right, OPTION_EXCHANGE, currency='USD')
    ib.qualifyContracts(opt)

    # Cancel previous option stream if any
    if t_opt_old is not None:
        try:
            ib.cancelMktData(t_opt_old.contract)
        except Exception:
            pass

    # Start new stream -- request greeks via '106'
    t_opt_new = ib.reqMktData(opt, '106', False, False)
    local_symbol = opt.localSymbol or f"{UNDERLYING_SYMBOL} {exp} {strike} {right}"
    readable = readable_name(UNDERLYING_SYMBOL, exp, float(strike), right)

    # Update engine & position manager contract
    _engine["t_opt"] = t_opt_new
    _engine["right"] = right
    _engine["local_symbol"] = local_symbol
    _engine["display_name"] = readable
    pos_manager.contract = opt

    # refresh cached strikes and current selection state
    _cached_strikes = sorted({float(s) for s in row.strikes})
    _current_strike = float(strike)
    _current_exp = exp
    _last_switch_ts = datetime.now().timestamp()

    # Update snapshot header bits immediately
    with _snapshot_lock:
        _snapshot["contract"] = readable
        _snapshot["right"] = right

    return {"right": right, "contract": readable}

# ------------- Streaming main ------------
def start_backend():
    # Start HTTP server in a background thread
    threading.Thread(
        target=lambda: app.run(host=BACKEND_HOST, port=BACKEND_PORT, debug=False, use_reloader=False, threaded=True),
        daemon=True
    ).start()

    ib = IB()
    ib.connect(TWS_HOSTNAME, TWS_PORT, clientId=TWS_CLIENT_ID)
    ib.reqMarketDataType(1)  # 1=LIVE

    # --- PnL setup (works across ib_insync versions) --------------------------
    managed_accounts: list[str] = []
    try:
        managed_accounts = ib.managedAccounts()
    except Exception:
        managed_accounts = []
    account_id: str | None = managed_accounts[0] if managed_accounts else None

    pnl_state_lock = threading.Lock()
    pnl_state: dict[str, float | None] = {"daily": None, "account_value": None}
    pnl_sub = None
    using_global_pnl_event = False

    def _apply_pnl_update(account, daily, acct_value):
        if account_id and account and account != account_id:
            return
        with pnl_state_lock:
            if daily is not None and math.isfinite(daily):
                pnl_state["daily"] = float(daily)
            if acct_value is not None and math.isfinite(acct_value):
                pnl_state["account_value"] = float(acct_value)
        # reflect to snapshot immediately
        with _snapshot_lock:
            portfolio = _snapshot.get('portfolio')
            if not isinstance(portfolio, dict):
                portfolio = {}
                _snapshot['portfolio'] = portfolio
            if pnl_state["daily"] is not None:
                portfolio["daily_pnl"] = round(pnl_state["daily"], 2)

    def _on_pnl_new_api(pnl_obj):
        account = getattr(pnl_obj, 'account', None)
        daily   = _to_float(getattr(pnl_obj, 'dailyPnL', None))
        value   = _to_float(getattr(pnl_obj, 'value', None))
        _apply_pnl_update(account, daily, value)

    def _on_pnl_old_api(*args):
        # Either (PnLObject,) or (account, modelCode, daily, unrl, rld, value)
        if len(args) == 1 and hasattr(args[0], 'dailyPnL'):
            pnl_obj = args[0]
            account = getattr(pnl_obj, 'account', None)
            daily   = _to_float(getattr(pnl_obj, 'dailyPnL', None))
            value   = _to_float(getattr(pnl_obj, 'value', None))
            _apply_pnl_update(account, daily, value)
            return
        if len(args) >= 6:
            account, modelCode, dailyPnL, unrealizedPnL, realizedPnL, value = args[:6]
            daily = _to_float(dailyPnL)
            acctv = _to_float(value)
            _apply_pnl_update(account, daily, acctv)

    if account_id:
        try:
            tmp = ib.reqPnL(account=account_id, modelCode='')
            if hasattr(tmp, 'updateEvent'):
                pnl_sub = tmp
                tmp.updateEvent += _on_pnl_new_api
                print(f"Subscribed reqPnL (object) for {account_id}")
            else:
                ib.pnlEvent += _on_pnl_old_api
                using_global_pnl_event = True
                print(f"Subscribed reqPnL (global event) for {account_id}")
        except Exception as e:
            print(f"PnL subscription failed: {e}")

    # Underlying contract + RTVolume (233) for better "last"
    stk = Stock(UNDERLYING_SYMBOL, 'SMART', 'USD', primaryExchange='ARCA')
    ib.qualifyContracts(stk)
    t_und = ib.reqMktData(stk, '233', False, False)

    # Wait for a valid underlying price
    for _ in range(200):
        ib.sleep(0.1)
        px = t_und.marketPrice()
        if math.isfinite(px) and px > 0:
            break
    und_px = t_und.marketPrice()
    if not (math.isfinite(und_px) and und_px > 0):
        with _snapshot_lock:
            _snapshot["status"] = "error: no underlying price"
        raise RuntimeError("No live underlying price available.")

    # Option selection: nearest expiry + nearest OTM (default right)
    params = ib.reqSecDefOptParams(stk.symbol, '', stk.secType, stk.conId)
    rows = [p for p in params if p.exchange in ('SMART', OPTION_EXCHANGE)
            and p.tradingClass in (UNDERLYING_SYMBOL, stk.symbol)]
    if not rows:
        with _snapshot_lock:
            _snapshot["status"] = "error: no option params"
        raise RuntimeError("No option parameters available.")

    row = rows[0]
    exp = pick_nearest_expiration(row.expirations)
    strike = pick_nearest_otm_strike(row.strikes, und_px, OPTION_RIGHT)

    opt = Option(UNDERLYING_SYMBOL, exp, float(strike), OPTION_RIGHT, OPTION_EXCHANGE, currency='USD')
    ib.qualifyContracts(opt)
    t_opt = ib.reqMktData(opt, '106', False, False)

    local_symbol = opt.localSymbol or f"{UNDERLYING_SYMBOL} {exp} {strike} {OPTION_RIGHT}"
    readable = readable_name(UNDERLYING_SYMBOL, exp, float(strike), OPTION_RIGHT)

    # Position manager & engine state
    global pos_manager, _cached_strikes, _current_strike, _current_exp, _last_switch_ts
    pos_manager = PositionManager(ib)
    pos_manager.contract = opt

    _engine.update({
        "ib": ib,
        "stk": stk,
        "t_und": t_und,
        "t_opt": t_opt,
        "right": OPTION_RIGHT,
        "local_symbol": local_symbol,
        "display_name": readable,
    })

    _cached_strikes = sorted({float(s) for s in row.strikes})
    _current_strike = float(strike)
    _current_exp = exp
    _last_switch_ts = datetime.now().timestamp()

    with _snapshot_lock:
        _snapshot.update({
            "status": f"connected (clientId={TWS_CLIENT_ID})",
            "contract": readable,
            "right": OPTION_RIGHT
        })

    print("Backend streaming... endpoints: /snapshot /position_size /positions /buy /sell /set_right")

    # Helper to reseat the option to a new strictly-OTM strike (when flat)
    def reseat_option(new_strike: float):
        nonlocal t_opt, local_symbol, opt
        global _current_strike, _last_switch_ts

        right = _engine["right"]
        new_opt = Option(UNDERLYING_SYMBOL, _current_exp, float(new_strike), right, OPTION_EXCHANGE, currency='USD')
        ib.qualifyContracts(new_opt)

        try:
            if t_opt is not None:
                ib.cancelMktData(t_opt.contract)
        except Exception:
            pass
        new_ticker = ib.reqMktData(new_opt, '106', False, False)

        t_opt = new_ticker
        _engine["t_opt"] = new_ticker
        pos_manager.contract = new_opt
        local_symbol = new_opt.localSymbol or f"{UNDERLYING_SYMBOL} {_current_exp} {new_strike} {right}"
        readable2 = readable_name(UNDERLYING_SYMBOL, _current_exp, float(new_strike), right)
        _engine["local_symbol"] = local_symbol
        _engine["display_name"] = readable2

        _current_strike = float(new_strike)
        _last_switch_ts = datetime.now().timestamp()

        with _snapshot_lock:
            _snapshot["contract"] = readable2

    # Main loop
    last_account_refresh = 0.0
    try:
        while True:
            ib.sleep(REFRESH_SECONDS)

            # Process any queued IB jobs (buy/sell/right switch)
            while True:
                try:
                    fn, args, kwargs, reply_q = ib_jobs.get_nowait()
                except queue.Empty:
                    break
                try:
                    res = fn(*args, **kwargs)
                    reply_q.put((True, res))
                except Exception as e:
                    reply_q.put((False, e))

            # Auto-roll to strictly OTM when flat
            if ENFORCE_STRICT_OTM and not pos_manager.has_open():
                und_px_live = t_und.marketPrice()
                if math.isfinite(und_px_live) and und_px_live > 0:
                    now_ts = datetime.now().timestamp()
                    if (now_ts - _last_switch_ts) >= MIN_SWITCH_INTERVAL and _cached_strikes:
                        desired = pick_nearest_otm_cached(_cached_strikes, und_px_live, _engine["right"])
                        if _current_strike is None or float(desired) != _current_strike:
                            reseat_option(desired)

            # Periodically refresh account summary / portfolio snapshot
            now_ts = datetime.now().timestamp()
            if (now_ts - last_account_refresh) >= ACCOUNT_REFRESH_SECONDS:
                last_account_refresh = now_ts
                try:
                    summary_rows = ib.accountSummary()
                except Exception:
                    summary_rows = None
                if summary_rows:
                    tags_of_interest = {
                        "NetLiquidation",
                        "DailyPnL",
                        "PnL",
                        "BuyingPower",
                        "AvailableFunds",
                    }
                    per_account: dict[str, dict[str, str]] = {}
                    for row in summary_rows:
                        tag = getattr(row, 'tag', None)
                        if tag not in tags_of_interest:
                            continue
                        acct = getattr(row, 'account', None) or ''
                        if account_id and acct and acct != account_id:
                            continue
                        acct_map = per_account.setdefault(acct, {})
                        acct_map[tag] = getattr(row, 'value', None)

                    summary_map: dict[str, str] = {}
                    if account_id and account_id in per_account:
                        summary_map = per_account[account_id]
                    elif per_account:
                        first_account = next(iter(per_account))
                        summary_map = per_account[first_account]

                    net_liq = _to_float(summary_map.get('NetLiquidation')) if summary_map else None
                    with pnl_state_lock:
                        fallback_daily = pnl_state.get('daily')
                        fallback_value = pnl_state.get('account_value')
                    if net_liq is None and fallback_value is not None:
                        net_liq = float(fallback_value)

                    daily_pnl = _to_float(summary_map.get('DailyPnL')) if summary_map else None
                    if daily_pnl is None and summary_map:
                        daily_pnl = _to_float(summary_map.get('PnL'))
                    if daily_pnl is None and fallback_daily is not None:
                        daily_pnl = float(fallback_daily)

                    buying_power_val = _to_float(summary_map.get('BuyingPower')) if summary_map else None
                    if buying_power_val is None and summary_map:
                        buying_power_val = _to_float(summary_map.get('AvailableFunds'))

                    daily_pct = None
                    if (
                        net_liq is not None and math.isfinite(net_liq)
                        and daily_pnl is not None and math.isfinite(daily_pnl)
                    ):
                        prior_close_value = net_liq - daily_pnl
                        if prior_close_value != 0:
                            daily_pct = (daily_pnl / prior_close_value) * 100.0

                    net_liq_val = round(net_liq, 2) if (net_liq is not None and math.isfinite(net_liq)) else None
                    daily_pnl_val = round(daily_pnl, 2) if (daily_pnl is not None and math.isfinite(daily_pnl)) else None
                    daily_pct_val = round(daily_pct, 2) if (daily_pct is not None and math.isfinite(daily_pct)) else None
                    buying_power_num = (
                        round(buying_power_val, 2)
                        if (buying_power_val is not None and math.isfinite(buying_power_val))
                        else None
                    )

                    with _snapshot_lock:
                        portfolio = _snapshot.get('portfolio')
                        if not isinstance(portfolio, dict):
                            portfolio = {}
                            _snapshot['portfolio'] = portfolio

                        prev_daily = portfolio.get('daily_pnl')
                        prev_daily_pct = portfolio.get('daily_pnl_pct')

                        portfolio.update({
                            "net_liquidity": net_liq_val,
                            "buying_power": buying_power_num,
                        })
                        portfolio["daily_pnl"] = daily_pnl_val if daily_pnl_val is not None else prev_daily
                        portfolio["daily_pnl_pct"] = daily_pct_val if daily_pct_val is not None else prev_daily_pct

            # ---- Update snapshot (quotes/greeks) ----
            now_str = datetime.now().strftime('%H:%M:%S')
            spy_price_str = format_number_safe(_engine["t_und"].marketPrice(), 2)
            t_opt_cur = _engine["t_opt"]
            bid_str = format_number_safe(t_opt_cur.bid, 2) if t_opt_cur else "n/a"
            ask_str = format_number_safe(t_opt_cur.ask, 2) if t_opt_cur else "n/a"
            g = t_opt_cur.modelGreeks if t_opt_cur else None
            delta_str = format_number_safe(getattr(g, 'delta', None), 4) if g else "n/a"
            iv_str = format_number_safe(getattr(g, 'impliedVol', None), 4) if g else "n/a"

            with _snapshot_lock:
                _snapshot.update({
                    "time": now_str,
                    "spy_price": spy_price_str,
                    "bid": bid_str,
                    "ask": ask_str,
                    "delta": delta_str,
                    "iv": iv_str,
                })

            # ---- Enforce server-side stop/protect if needed ----
            pos_manager.monitor_auto_stop()

            # Optional console ticker
            name_for_print = _engine.get('display_name') or _engine.get('local_symbol') or 'n/a'
            line = f"{now_str} | SPY {spy_price_str} | {name_for_print} | Bid {bid_str} Ask {ask_str} | Δ {delta_str} | IV {iv_str}"
            print(line.ljust(150), end='\r', flush=True)

    except KeyboardInterrupt:
        print("\nStopped by user.")
    finally:
        try:
            if pnl_sub is not None:
                ib.cancelPnL(pnl_sub)
        except Exception:
            pass
        try:
            if using_global_pnl_event:
                ib.pnlEvent -= _on_pnl_old_api  # best-effort detach
        except Exception:
            pass
        ib.disconnect()

if __name__ == "__main__":
    start_backend()<|MERGE_RESOLUTION|>--- conflicted
+++ resolved
@@ -322,17 +322,13 @@
             self.pos.auto_protect_enabled = enable_protect
             self.pos.protect_ratio = ratio_value if enable_protect else 0.0
 
-<<<<<<< HEAD
             if self.pos.auto_protect_enabled:
                 if was_inactive or not prev_auto_protect:
                     self.pos.entry_qty = int(self.pos.qty)
                 else:
                     self.pos.entry_qty = max(int(self.pos.entry_qty or 0), int(self.pos.qty))
 
-            # --- set fixed anchors ONLY on first activation (opening trade) ---
-=======
             # set fixed anchors ONLY on first activation
->>>>>>> 0533be57
             if was_inactive and self.pos.active:
                 if entry_delta_abs is None or not math.isfinite(entry_delta_abs):
                     with _snapshot_lock:
