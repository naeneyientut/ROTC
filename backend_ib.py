--- conflicted
+++ resolved
@@ -1,8 +1,3 @@
-# backend_ib.py
-# Run: python backend_ib.py  → http://127.0.0.1:8001
-#
-# Endpoints:
-#   GET  /snapshot
 #   GET  /position_size?stop_on_spy=...&max_loss_usd=...
 #   GET  /positions
 #   POST /buy   {stop_on_spy,max_loss_usd}  (auto-size)
@@ -54,37 +49,7 @@
     if not strike_values:
         raise RuntimeError("No strikes available to select from.")
     unique_sorted_strikes = sorted({float(s) for s in strike_values})
-    r = option_right.upper()
-    if r == 'C':
-        otm = [s for s in unique_sorted_strikes if s > underlying_price]
-        if otm: return otm[0]
-    elif r == 'P':
-        otm = [s for s in unique_sorted_strikes if s < underlying_price]
-        if otm: return otm[-1]
-    return pick_nearest_by_key(unique_sorted_strikes, key_func=lambda k: abs(k - underlying_price))
-
-# NEW: fast strict-OTM pick from a cached sorted list (no abs fallback)
-def pick_nearest_otm_cached(sorted_strikes, und_px, right):
-    if right == 'C':
-        for s in sorted_strikes:
-            if s > und_px:
-                return s
-        return sorted_strikes[-1]
-    else:
-        for s in reversed(sorted_strikes):
-            if s < und_px:
-                return s
-        return sorted_strikes[0]
-
-def format_number_safe(value, decimals=4):
-    if value is None or (isinstance(value, float) and not math.isfinite(value)):
-        return "n/a"
-    try:
-        return f"{float(value):.{decimals}f}"
-    except Exception:
-        return str(value)
-
-def _to_float(x):
+@@ -87,50 +88,56 @@ def _to_float(x):
     try:
         return float(x)
     except Exception:
@@ -141,634 +106,7 @@
         self.fixed_protect_price = None     # computed once, remains fixed while open
 
         self.last_stop_price = None         # cached for UI
-        self.auto_protect_enabled = False
-        self.protect_ratio = 1.0
-        self.protect_triggered = False
-        self.last_protect_price = None
-
-class PositionManager:
-    def __init__(self, ib: IB):
-        self.ib = ib
-        self.pos: Position | None = None
-        self.contract = None          # Option contract (set by main loop)
-        self._liquidating = False     # prevent double fire
-
-    def has_open(self) -> bool:
-        with position_lock:
-            return bool(self.pos and self.pos.active and self.pos.qty > 0)
-
-    def positions_json(self) -> dict:
-        with position_lock, _snapshot_lock:
-            if not self.pos or not self.pos.active:
-                return {"status": "flat"}
-
-            bid   = _to_float(_snapshot.get('bid'))
-            ask   = _to_float(_snapshot.get('ask'))
-
-            mid = None
-            if bid and ask and bid > 0 and ask > 0:
-                mid = round((bid + ask) / 2, 4)
-
-            pnl = None
-            if bid is not None:
-                pnl = round((bid - self.pos.avg_price) * self.pos.qty * 100, 2)  # options multiplier 100
-
-            # keep UI mirrors updated from fixed anchors
-            self.pos.last_stop_price = self.pos.fixed_stop_price
-            self.pos.last_protect_price = self.pos.fixed_protect_price
-
-            loss_per_contract = None
-            if self.pos.entry_delta_abs is not None and self.pos.stop_on_spy > 0:
-                loss_per_contract = round(self.pos.entry_delta_abs * self.pos.stop_on_spy * 100, 2)
-
-            return {
-                "status": "open",
-                "contract": self.pos.local_symbol,  # machine label
-                "contract_readable": readable_name(
-                    self.contract.symbol,
-                    self.contract.lastTradeDateOrContractMonth,
-                    float(self.contract.strike),
-                    self.contract.right
-                ) if self.contract else None,
-                "qty": int(self.pos.qty),
-                "avg_price": round(self.pos.avg_price, 4),
-                "calc_stop_price": self.pos.fixed_stop_price,             # fixed
-                "bid": bid,
-                "ask": ask,
-                "mid": mid,
-                "pnl": pnl,
-                "strike": float(self.contract.strike) if self.contract else None,
-                "right": self.contract.right if self.contract else None,
-
-                # include inputs & derived risk numbers so UI can display them
-                "stop_on_spy": round(self.pos.stop_on_spy, 4),
-                "max_loss_usd": round(self.pos.max_loss_usd, 2),
-                "loss_per_contract": loss_per_contract,
-                "auto_protect": bool(self.pos.auto_protect_enabled),
-                "protect_ratio": round(self.pos.protect_ratio, 4) if self.pos.auto_protect_enabled else None,
-                "protect_triggered": bool(self.pos.protect_triggered),
-                "calc_protect_price": self.pos.fixed_protect_price,       # fixed
-            }
-
-    def _await_fill(self, trade) -> tuple[int, float]:
-        """Wait for an order to finish while surfacing broker rejections early."""
-        error_states = {'Rejected', 'Cancelled', 'ApiCancelled', 'Error', 'Inactive'}
-        last_log_idx = 0
-
-        while not trade.isDone():
-            status = (trade.orderStatus.status or '').strip()
-            if status in error_states:
-                raise OrderExecutionError(self._format_trade_failure(trade, status))
-
-            log_entries = getattr(trade, 'log', [])
-            if len(log_entries) > last_log_idx:
-                new_entries = log_entries[last_log_idx:]
-                last_log_idx = len(log_entries)
-                for entry in new_entries:
-                    entry_status = (getattr(entry, 'status', '') or '').strip()
-                    if entry_status in error_states or entry_status == 'Error':
-                        raise OrderExecutionError(self._format_trade_failure(trade, entry_status or status))
-
-            self.ib.sleep(0.1)
-
-        shares = 0
-        notional = 0.0
-        for f in trade.fills:
-            px = getattr(f.execution, 'price', None)
-            qty = getattr(f.execution, 'shares', None)
-            if px is not None and qty is not None:
-                shares += int(qty)
-                notional += float(px) * int(qty)
-        avg = (notional / shares) if shares > 0 else 0.0
-
-        final_status = (trade.orderStatus.status or '').strip()
-        if shares <= 0 and final_status in error_states:
-            raise OrderExecutionError(self._format_trade_failure(trade, final_status))
-
-        return shares, avg
-
-    def _format_trade_failure(self, trade, status_hint: str | None = None) -> str:
-        """Create a readable error message from IB trade logs."""
-        error_statuses = {'Error', 'Rejected', 'Cancelled', 'ApiCancelled', 'Inactive'}
-        messages: list[str] = []
-        for entry in getattr(trade, 'log', []) or []:
-            entry_status = (getattr(entry, 'status', '') or '').strip()
-            entry_message = (getattr(entry, 'message', '') or '').strip()
-            if entry_status in error_statuses and entry_message:
-                if entry_message not in messages:
-                    messages.append(entry_message)
-
-        if not messages and getattr(trade, 'log', None):
-            last_message = (getattr(trade.log[-1], 'message', '') or '').strip()
-            if last_message:
-                messages.append(last_message)
-
-        detail = '; '.join(messages)
-        status_text = str(status_hint or trade.orderStatus.status or 'failed').strip()
-        status_text = status_text if status_text else 'failed'
-        status_text_lower = status_text.lower()
-
-        if detail:
-            return f"Order {status_text_lower}: {detail}"
-        return f"Order {status_text_lower}."
-
-    def open_position(
-        self,
-        qty: int,
-        stop_on_spy: float,
-        max_loss_usd: float,
-        auto_protect: bool = False,
-        protect_ratio: float | None = None,
-        entry_delta_abs: float | None = None,   # NEW: capture |delta| once
-    ) -> dict:
-        if qty <= 0:
-            return {"error": "qty must be > 0"}
-        if not self.contract:
-            return {"error": "No option contract selected"}
-
-        trade = self.ib.placeOrder(self.contract, MarketOrder('BUY', int(qty)))
-        filled, avg = self._await_fill(trade)
-
-        with position_lock:
-            if not self.pos:
-                self.pos = Position(self.contract.localSymbol, self.contract.conId)
-            self.pos.local_symbol = self.contract.localSymbol
-            self.pos.con_id = self.contract.conId
-
-            new_qty = self.pos.qty + filled
-            if new_qty > 0:
-                self.pos.avg_price = ((self.pos.avg_price * self.pos.qty) + (avg * filled)) / new_qty
-            self.pos.qty = new_qty
-            self.pos.stop_on_spy = float(stop_on_spy)
-            self.pos.max_loss_usd = float(max_loss_usd)
-
-            was_inactive = not self.pos.active
-            self.pos.active = self.pos.qty > 0
-
-            # auto-protect toggles
-            enable_protect = bool(auto_protect)
-            ratio_value = 0.0
-            if enable_protect:
-                try:
-                    ratio_value = float(protect_ratio if protect_ratio is not None else 0.0)
-                except Exception:
-                    ratio_value = 0.0
-                if ratio_value <= 0:
-                    enable_protect = False
-                    ratio_value = 0.0
-                else:
-                    ratio_value = max(1.0, ratio_value)
-            self.pos.auto_protect_enabled = enable_protect
-            self.pos.protect_ratio = ratio_value if enable_protect else 0.0
-
-            # --- set fixed anchors ONLY on first activation (opening trade) ---
-            if was_inactive and self.pos.active:
-                if entry_delta_abs is None or not math.isfinite(entry_delta_abs):
-                    with _snapshot_lock:
-                        entry_delta_abs = abs(_to_float(_snapshot.get('delta')) or 0.0)
-                self.pos.entry_delta_abs = float(max(0.0, entry_delta_abs))
-
-                # compute fixed stop once
-                if self.pos.entry_delta_abs > 0 and self.pos.stop_on_spy > 0:
-                    self.pos.fixed_stop_price = round(
-                        self.pos.avg_price - (self.pos.entry_delta_abs * self.pos.stop_on_spy), 4
-                    )
-                else:
-                    self.pos.fixed_stop_price = None
-
-                # compute fixed protect once (only if enabled)
-                if self.pos.auto_protect_enabled and self.pos.protect_ratio > 0 and self.pos.entry_delta_abs > 0:
-                    self.pos.fixed_protect_price = round(
-                        self.pos.avg_price + (self.pos.entry_delta_abs * self.pos.stop_on_spy * self.pos.protect_ratio), 4
-                    )
-                else:
-                    self.pos.fixed_protect_price = None
-
-            # refresh UI mirrors
-            self.pos.last_stop_price = self.pos.fixed_stop_price
-            self.pos.last_protect_price = self.pos.fixed_protect_price
-            self.pos.protect_triggered = False
-
-        return {"filled": filled, "avg_price": round(avg, 4), "total_qty": int(self.pos.qty)}
-
-    def sell(self, qty: int) -> dict:
-        if qty <= 0:
-            return {"error": "qty must be > 0"}
-        if not self.contract:
-            return {"error": "No option contract selected"}
-
-        with position_lock:
-            if not self.pos or not self.pos.active or self.pos.qty <= 0:
-                return {"error": "No open position"}
-            sell_qty = min(int(qty), int(self.pos.qty))
-
-        trade = self.ib.placeOrder(self.contract, MarketOrder('SELL', sell_qty))
-        filled, avg = self._await_fill(trade)
-
-        with position_lock:
-            self.pos.qty -= filled
-            if self.pos.qty <= 0:
-                self.pos.qty = 0
-                self.pos.active = False
-                self.pos.auto_protect_enabled = False
-                self.pos.protect_triggered = False
-                self.pos.protect_ratio = 0.0
-                self.pos.last_protect_price = None
-                # clear anchors (NEW)
-                self.pos.entry_delta_abs = None
-                self.pos.fixed_stop_price = None
-                self.pos.fixed_protect_price = None
-
-        return {"sold": filled, "avg_price": round(avg, 4), "remaining": int(self.pos.qty)}
-
-    def monitor_auto_stop(self):
-        """Server-side stop: if bid <= fixed_stop, liquidate remaining qty at market.
-           Auto-protect: if bid >= fixed_protect (first time), sell half.
-        """
-        action = None
-        sell_qty = 0
-        mark_protected = False
-        with position_lock, _snapshot_lock:
-            if not self.pos or not self.pos.active or self._liquidating:
-                return
-
-            bid = _to_float(_snapshot.get('bid'))
-            if bid is None or not math.isfinite(bid):
-                return
-
-            # Use fixed anchors (no recompute)
-            stop_price = self.pos.fixed_stop_price
-            protect_price = self.pos.fixed_protect_price
-
-            # keep UI mirrors updated
-            self.pos.last_stop_price = stop_price
-            self.pos.last_protect_price = protect_price
-
-            remaining = int(self.pos.qty)
-            if remaining <= 0:
-                self.pos.active = False
-                return
-
-            if stop_price is not None and bid <= stop_price:
-                action = 'stop'
-                sell_qty = remaining
-            elif (
-                protect_price is not None
-                and not self.pos.protect_triggered
-                and bid >= protect_price
-            ):
-                action = 'protect'
-                sell_qty = max(1, math.ceil(remaining / 2))
-                mark_protected = True
-
-            if not action:
-                return
-
-            self._liquidating = True
-        try:
-            trade = self.ib.placeOrder(self.contract, MarketOrder('SELL', sell_qty))
-            filled, _ = self._await_fill(trade)
-            with position_lock:
-                self.pos.qty -= filled
-                if self.pos.qty <= 0:
-                    self.pos.qty = 0
-                    self.pos.active = False
-                    self.pos.auto_protect_enabled = False
-                    self.pos.protect_triggered = False
-                    self.pos.protect_ratio = 0.0
-                    self.pos.last_protect_price = None
-                    # clear anchors (NEW)
-                    self.pos.entry_delta_abs = None
-                    self.pos.fixed_stop_price = None
-                    self.pos.fixed_protect_price = None
-                elif mark_protected and filled > 0:
-                    self.pos.protect_triggered = True
-        except OrderExecutionError as oe:
-            print(f"\nAuto-stop order failed: {oe}", flush=True)
-            if mark_protected:
-                with position_lock:
-                    self.pos.protect_triggered = False
-        finally:
-            self._liquidating = False
-
-# --------------- Engine state ------------
-_engine = {
-    "ib": None,
-    "stk": None,
-    "t_und": None,
-    "t_opt": None,
-    "right": OPTION_RIGHT,
-    "local_symbol": None,   # machine label
-    "display_name": None,   # human-readable label
-}
-
-# NEW: cached strikes / current selection / debounce
-_cached_strikes = []
-_current_strike = None
-_current_exp = None
-_last_switch_ts = 0.0
-
-# --------------- Job queue ---------------
-ib_jobs: "queue.Queue[tuple[Callable, tuple, dict, queue.Queue]]" = queue.Queue()
-
-def submit_ib_job(fn: Callable, *args, **kwargs) -> Any:
-    """Enqueue a function to run on the IB thread; wait for result (or exception)."""
-    reply_q: "queue.Queue[Any]" = queue.Queue(maxsize=1)
-    ib_jobs.put((fn, args, kwargs, reply_q))
-    ok, payload = reply_q.get()
-    if ok:
-        return payload
-    else:
-        raise payload
-
-# --------------- Flask app ---------------
-app = Flask(__name__)
-pos_manager: PositionManager | None = None  # set in start_backend()
-
-@app.get('/snapshot')
-def get_snapshot():
-    with _snapshot_lock:
-        return jsonify(dict(_snapshot))
-
-@app.get('/position_size')
-def position_size():
-    """Suggested contracts from stop_on_spy & max_loss_usd using live delta."""
-    try:
-        stop_on_spy = float(request.args.get('stop_on_spy', 0))
-        max_loss_usd = float(request.args.get('max_loss_usd', 0))
-    except Exception:
-        return jsonify({"error": "Invalid input"}), 400
-
-    with _snapshot_lock:
-        delta = _to_float(_snapshot.get('delta'))
-
-    if delta is None or stop_on_spy <= 0 or max_loss_usd <= 0:
-        return jsonify({"error": "Need live delta and positive inputs"}), 400
-
-    delta_abs = abs(delta)  # use magnitude for risk sizing
-    loss_per_contract = delta_abs * stop_on_spy * 100
-    suggested = int(max_loss_usd // loss_per_contract)  # floor
-
-    return jsonify({
-        "delta": round(delta, 4),  # keep original sign for display
-        "stop_on_spy": stop_on_spy,
-        "max_loss_usd": max_loss_usd,
-        "loss_per_contract": round(loss_per_contract, 2),
-        "suggested_contracts": suggested if suggested > 0 else 0
-    })
-
-@app.get('/positions')
-def positions():
-    return jsonify(pos_manager.positions_json() if pos_manager else {"status": "flat"})
-
-@app.post('/buy')
-def buy():
-    """
-    Body JSON:
-      Auto size: { "stop_on_spy": 0.25, "max_loss_usd": 500 }
-      Manual   : { "qty": 3, "stop_on_spy": 0.25 }
-                 (max_loss_usd will be computed from live delta)
-    """
-    if not pos_manager:
-        return jsonify({"error": "Engine not ready"}), 503
-
-    data = request.get_json(force=True) or {}
-    try:
-        stop_on_spy = float(data.get('stop_on_spy', 0))
-    except Exception:
-        return jsonify({"error": "Invalid stop_on_spy"}), 400
-    if stop_on_spy <= 0:
-        return jsonify({"error": "stop_on_spy must be > 0"}), 400
-
-    qty_override = data.get('qty', data.get('override_qty'))
-    max_loss_usd = data.get('max_loss_usd')  # only used in auto-size
-    auto_protect_flag = bool(data.get('auto_protect'))
-    protect_ratio_raw = data.get('protect_ratio')
-    protect_ratio_value = None
-    if auto_protect_flag:
-        try:
-            protect_ratio_value = float(protect_ratio_raw if protect_ratio_raw is not None else 0)
-        except Exception:
-            return jsonify({"error": "Invalid protect_ratio"}), 400
-        if protect_ratio_value < 1:
-            return jsonify({"error": "protect_ratio must be ≥ 1"}), 400
-
-    # Need live delta for both auto and manual (for projected loss & stop calc sanity)
-    with _snapshot_lock:
-        delta = _to_float(_snapshot.get('delta'))
-
-    if delta is None or not math.isfinite(delta):
-        return jsonify({"error": "No live delta yet"}), 503
-
-    delta_abs = abs(delta)  # use magnitude for risk sizing
-
-    if qty_override is None:
-        try:
-            max_loss_usd = float(max_loss_usd or 0)
-        except Exception:
-            return jsonify({"error": "Invalid max_loss_usd"}), 400
-        if max_loss_usd <= 0:
-            return jsonify({"error": "max_loss_usd must be > 0 for auto size"}), 400
-
-        loss_per_contract = delta_abs * stop_on_spy * 100.0
-        if loss_per_contract <= 0:
-            return jsonify({"error": "Sizing failed: zero loss_per_contract"}), 400
-
-        qty = int(max_loss_usd // loss_per_contract)  # floor
-        if qty <= 0:
-            return jsonify({"error": "Computed qty <= 0 (increase max_loss or stop)"}), 400
-        projected_max_loss_usd = max_loss_usd
-    else:
-        try:
-            qty = int(qty_override)
-        except Exception:
-            return jsonify({"error": "qty must be integer"}), 400
-        if qty <= 0:
-            return jsonify({"error": "qty must be > 0"}), 400
-
-        loss_per_contract = delta_abs * stop_on_spy * 100.0
-        if loss_per_contract <= 0:
-            return jsonify({"error": "Sizing failed: zero loss_per_contract"}), 400
-
-        projected_max_loss_usd = round(qty * loss_per_contract, 2)
-
-    # Place order on IB thread (pass entry |delta| to anchor fixed stops/protects)
-    try:
-        result = submit_ib_job(
-            pos_manager.open_position,
-            qty,
-            stop_on_spy,
-            projected_max_loss_usd,
-            auto_protect_flag,
-            protect_ratio_value,
-            delta_abs,  # NEW
-        )
-    except OrderExecutionError as e:
-        return jsonify({"error": str(e)}), 400
-    except Exception as e:
-        return jsonify({"error": str(e)}), 500
-    if "error" in result:
-        return jsonify(result), 400
-
-    result.update({
-        "delta": round(delta, 4),
-        "loss_per_contract": round(loss_per_contract, 2),
-        "projected_max_loss_usd": projected_max_loss_usd,
-    })
-    return jsonify(result)
-
-@app.post('/sell')
-def sell():
-    """
-    Body JSON:
-      { "qty": 3 }            → sell 3
-      { "mode": "half" }      → sell floor(current_qty/2)
-      { "mode": "all" }       → sell all
-    """
-    if not pos_manager:
-        return jsonify({"error": "Engine not ready"}), 503
-
-    data = request.get_json(force=True) or {}
-    mode = data.get('mode')
-    qty  = data.get('qty')
-
-    with position_lock:
-        if not pos_manager.pos or not pos_manager.pos.active:
-            return jsonify({"error": "No open position"}), 400
-        current_qty = int(pos_manager.pos.qty)
-
-    sell_qty = None
-    if qty is not None:
-        try:
-            sell_qty = max(0, int(qty))
-        except Exception:
-            return jsonify({"error": "qty must be integer"}), 400
-    elif mode == 'half':
-        sell_qty = max(1, current_qty // 2)
-    elif mode == 'all':
-        sell_qty = current_qty
-
-    if not sell_qty or sell_qty <= 0:
-        return jsonify({"error": "No qty to sell"}), 400
-
-    try:
-        result = submit_ib_job(pos_manager.sell, sell_qty)
-    except OrderExecutionError as e:
-        return jsonify({"error": str(e)}), 400
-    except Exception as e:
-        return jsonify({"error": str(e)}), 500
-    if "error" in result:
-        return jsonify(result), 400
-    return jsonify(result)
-
-@app.post('/set_right')
-def set_right():
-    """
-    Body JSON: { "right": "C" | "P" }
-    Re-selects the option (nearest expiry + nearest OTM) for the chosen right.
-    Requires no open position.
-    """
-    if not pos_manager:
-        return jsonify({"error": "Engine not ready"}), 503
-
-    data = request.get_json(force=True) or {}
-    right = str(data.get('right', '')).upper()
-    if right not in ('C', 'P'):
-        return jsonify({"error": "right must be 'C' or 'P'"}), 400
-
-    if pos_manager.has_open():
-        return jsonify({"error": "Close position before switching Call/Put"}), 400
-
-    try:
-        res = submit_ib_job(_ib_set_right, right)
-    except Exception as e:
-        return jsonify({"error": str(e)}), 500
-    return jsonify(res)
-
-@app.get('/projected_loss')
-def projected_loss():
-    """
-    Manual sizing projection (no position required).
-    Query params:
-      qty (int)             : number of contracts you intend to buy
-      stop_on_spy (float)   : stop distance on the underlying (e.g. 0.25)
-    Returns:
-      loss_per_contract ($) and projected_max_loss_usd ($) using live delta.
-    """
-    try:
-        qty = int(request.args.get('qty', 0))
-        stop_on_spy = float(request.args.get('stop_on_spy', 0))
-    except Exception:
-        return jsonify({"error": "Invalid inputs"}), 400
-
-    if qty <= 0 or stop_on_spy <= 0:
-        return jsonify({"error": "qty and stop_on_spy must be > 0"}), 400
-
-    with _snapshot_lock:
-        delta = _to_float(_snapshot.get('delta'))
-
-    if delta is None or not math.isfinite(delta):
-        return jsonify({"error": "No live delta yet"}), 503
-
-    delta_abs = abs(delta)
-    loss_per_contract = delta_abs * stop_on_spy * 100.0
-    projected = round(qty * loss_per_contract, 2)
-
-    return jsonify({
-        "qty": qty,
-        "stop_on_spy": stop_on_spy,
-        "delta": round(delta, 4),             # signed for display
-        "loss_per_contract": round(loss_per_contract, 2),
-        "projected_max_loss_usd": projected,
-    })
-
-
-# ------------- IB-thread helpers ----------
-def _ib_set_right(right: str) -> dict:
-    """Run on IB thread: cancel old option stream, select new right, stream it, update state."""
-    global _cached_strikes, _current_strike, _current_exp, _last_switch_ts
-
-    ib: IB = _engine["ib"]
-    stk: Stock = _engine["stk"]
-    t_und = _engine["t_und"]
-    t_opt_old = _engine["t_opt"]
-
-    und_px = t_und.marketPrice()
-    if not (math.isfinite(und_px) and und_px > 0):
-        raise RuntimeError("No live underlying price available to reselect option.")
-
-    params = ib.reqSecDefOptParams(stk.symbol, '', stk.secType, stk.conId)
-    rows = [p for p in params if p.exchange in ('SMART', OPTION_EXCHANGE)
-            and p.tradingClass in (UNDERLYING_SYMBOL, stk.symbol)]
-    if not rows:
-        raise RuntimeError("No option parameters available for right switch.")
-
-    row = rows[0]
-    exp = pick_nearest_expiration(row.expirations)
-    strike = pick_nearest_otm_strike(row.strikes, und_px, right)
-
-    opt = Option(UNDERLYING_SYMBOL, exp, float(strike), right, OPTION_EXCHANGE, currency='USD')
-    ib.qualifyContracts(opt)
-
-    # Cancel previous option stream if any
-    if t_opt_old is not None:
-        try:
-            ib.cancelMktData(t_opt_old.contract)
-        except Exception:
-            pass
-
-    # Start new stream -- request greeks via '106'
-    t_opt_new = ib.reqMktData(opt, '106', False, False)
-    local_symbol = opt.localSymbol or f"{UNDERLYING_SYMBOL} {exp} {strike} {right}"
-    readable = readable_name(UNDERLYING_SYMBOL, exp, float(strike), right)
-
-    # Update engine & position manager contract
-    _engine["t_opt"] = t_opt_new
-    _engine["right"] = right
-    _engine["local_symbol"] = local_symbol
-    _engine["display_name"] = readable
-    pos_manager.contract = opt
-
+@@ -765,50 +772,121 @@ def _ib_set_right(right: str) -> dict:
     # refresh cached strikes and current selection state
     _cached_strikes = sorted({float(s) for s in row.strikes})
     _current_strike = float(strike)
@@ -825,7 +163,6 @@
         if account_summary_subscription is not None:
             return
         try:
-<<<<<<< HEAD
             # Request only the account summary tags we surface in the UI.
             account_summary_subscription = ib.reqAccountSummary(
                 'All',
@@ -862,50 +199,6 @@
                 prior_close = net_liq_existing - daily_float
                 if prior_close:
                     portfolio["daily_pnl_pct"] = round((daily_float / prior_close) * 100.0, 2)
-=======
-            account_summary_subscription = ib.reqAccountSummary('All', 'All')
-        except Exception:
-            account_summary_subscription = None
-
-    def _capture_account_pnl(*args):
-        """Persist latest daily PnL (and optional account value) from reqPnL stream."""
-
-        daily_candidate = None
-        account_value_candidate = None
-
-        for source in args:
-            if source is None:
-                continue
-            if daily_candidate is None:
-                raw_daily = getattr(source, 'dailyPnL', None)
-                if raw_daily is not None:
-                    try:
-                        daily_float = float(raw_daily)
-                    except Exception:
-                        daily_float = None
-                    else:
-                        if math.isfinite(daily_float):
-                            daily_candidate = daily_float
-            if account_value_candidate is None:
-                raw_value = getattr(source, 'value', None)
-                if raw_value is not None:
-                    try:
-                        value_float = float(raw_value)
-                    except Exception:
-                        value_float = None
-                    else:
-                        if math.isfinite(value_float):
-                            account_value_candidate = value_float
-
-        if daily_candidate is None and account_value_candidate is None:
-            return
-
-        with pnl_state_lock:
-            if daily_candidate is not None:
-                pnl_state["daily"] = daily_candidate
-            if account_value_candidate is not None:
-                pnl_state["account_value"] = account_value_candidate
->>>>>>> 04164ae4
 
     _ensure_pnl_stream(account_id)
     _ensure_account_summary_subscription()
@@ -935,58 +228,7 @@
         with _snapshot_lock:
             _snapshot["status"] = "error: no option params"
         raise RuntimeError("No option parameters available.")
-
-    row = rows[0]
-    exp = pick_nearest_expiration(row.expirations)
-    strike = pick_nearest_otm_strike(row.strikes, und_px, OPTION_RIGHT)
-
-    opt = Option(UNDERLYING_SYMBOL, exp, float(strike), OPTION_RIGHT, OPTION_EXCHANGE, currency='USD')
-    ib.qualifyContracts(opt)
-    # request greeks/implied vol reliably
-    t_opt = ib.reqMktData(opt, '106', False, False)
-
-    local_symbol = opt.localSymbol or f"{UNDERLYING_SYMBOL} {exp} {strike} {OPTION_RIGHT}"
-    readable = readable_name(UNDERLYING_SYMBOL, exp, float(strike), OPTION_RIGHT)
-
-    # Position manager & engine state
-    global pos_manager, _cached_strikes, _current_strike, _current_exp, _last_switch_ts
-    pos_manager = PositionManager(ib)
-    pos_manager.contract = opt
-
-    _engine.update({
-        "ib": ib,
-        "stk": stk,
-        "t_und": t_und,
-        "t_opt": t_opt,
-        "right": OPTION_RIGHT,
-        "local_symbol": local_symbol,   # machine label kept
-        "display_name": readable,       # human label for UI
-    })
-
-    # cache strikes & current selection (for fast strict-OTM reseat)
-    _cached_strikes = sorted({float(s) for s in row.strikes})
-    _current_strike = float(strike)
-    _current_exp = exp
-    _last_switch_ts = datetime.now().timestamp()
-
-    with _snapshot_lock:
-        _snapshot.update({
-            "status": f"connected (clientId={TWS_CLIENT_ID})",
-            "contract": readable,        # send readable to UI
-            "right": OPTION_RIGHT
-        })
-
-    print("Backend streaming... endpoints: /snapshot /position_size /positions /buy /sell /set_right")
-
-    # Helper to reseat the option to a new strictly-OTM strike (when flat)
-    def reseat_option(new_strike: float):
-        nonlocal t_opt, local_symbol, opt
-        global _current_strike, _last_switch_ts
-
-        right = _engine["right"]
-        new_opt = Option(UNDERLYING_SYMBOL, _current_exp, float(new_strike), right, OPTION_EXCHANGE, currency='USD')
-        ib.qualifyContracts(new_opt)
-
+@@ -867,87 +945,204 @@ def start_backend():
         # cancel previous stream and subscribe new (with greeks)
         try:
             if t_opt is not None:
@@ -1068,13 +310,7 @@
                         tag = getattr(row, 'tag', None)
                         if tag not in tags_of_interest:
                             continue
-<<<<<<< HEAD
                         # Keep rows even if the currency is reported as 'BASE' – no filtering here.
-=======
-                        currency = getattr(row, 'currency', None)
-                        if currency and currency not in ('USD', ''):
-                            continue
->>>>>>> 04164ae4
                         acct = getattr(row, 'account', None) or ''
                         if account_id and acct and acct != account_id:
                             continue
